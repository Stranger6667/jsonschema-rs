--- conflicted
+++ resolved
@@ -25,11 +25,11 @@
 resolve-file = []
 
 [dependencies]
-<<<<<<< HEAD
 ahash = { version = "0.8", features = ["serde"] }
 anyhow = "1.0"
 base64 = "0.13"
 bytecount = { version = "0.6", features = ["runtime-dispatch-simd"] }
+clap = { version = "3.2", features = ["derive"], optional = true }
 fancy-regex = "0.10"
 fraction = { version = "0.11", default-features = false, features = ["with-bigint"] }
 iso8601 = "0.5"
@@ -43,33 +43,9 @@
 reqwest = { version = "0.11", features = ["blocking", "json"], default-features = false, optional = true }
 serde = { version = "1.0", features = ["derive"] }
 serde_json = "1.0"
-structopt = { version = "0.3", optional = true }
 time = { version = "0.3", features = ["parsing", "macros"] }
 url = "2.2"
 uuid = "1"
-=======
-ahash = { version = "0.7.6", features = ["serde"] }
-anyhow = "1.0.55"
-base64 = "0.13.0"
-bytecount = { version = "0.6.2", features = ["runtime-dispatch-simd"] }
-clap = { version = "3.2", features = ["derive"], optional = true }
-fancy-regex = "0.10.0"
-fraction = { version = "0.10.0", default-features = false, features = ["with-bigint"] }
-iso8601 = "0.4.1"
-itoa = "1.0.1"
-lazy_static = "1.4.0"
-memchr = "2.4.1"
-num-cmp = "0.1.0"
-parking_lot = "0.12.0"
-percent-encoding = "2.1.0"
-regex = "1.5.4"
-reqwest = { version = "0.11.9", features = ["blocking", "json"], default-features = false, optional = true }
-serde = { version = "1.0.136", features = ["derive"] }
-serde_json = "1.0.79"
-time = { version = "0.3.7", features = ["parsing", "macros"] }
-url = "2.2.2"
-uuid = "1.0.0"
->>>>>>> 07be2ffa
 
 [dev-dependencies]
 bench_helpers = { path = "../bench_helpers" }
