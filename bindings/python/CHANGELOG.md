# Changelog

## [Unreleased]

### Changed

<<<<<<< HEAD
- Expose drafts 2019-09 and 2020-12 to Python
=======
- Update `pyo3` to `0.20`.
>>>>>>> e15d4dd3

## [0.17.1] - 2023-07-05

### Changed

- Update `pyo3` to `0.19`.
- Improved error messages for `oneOf` / `anyOf` keywords. [#429](https://github.com/Stranger6667/jsonschema-rs/issues/429)

## [0.16.3] - 2023-02-01

### Added

- Build wheels for Linux(glibc) x86_64/i686, Windows x64/x86, and macOS x86_64/aarch64.

### Changed

- Update `pyo3` to `0.18`.

## [0.16.2] - 2023-01-14

### Added

- Support for Python 3.11

## [0.16.1] - 2022-10-20

### Changed

- Raise `ValueError` on validating dicts with non-string keys. [#386](https://github.com/Stranger6667/jsonschema-rs/issues/386)
- Update `pyo3` to `0.17`.

## [0.16.0] - 2022-05-12

### Added

- Python 3.10 support

### Fixed

- Installation error due to `pyo3-built` incompatibility
- Memory leak in `iter_errors`. [#325](https://github.com/Stranger6667/jsonschema-rs/issues/325)

### Changed

- Update `pyo3` to `0.16`.

### Removed

- Support for Python 3.6

## [0.14.0] - 2022-01-31

### Added

- Support for resolving external schema files. [#76](https://github.com/Stranger6667/jsonschema-rs/issues/76)

### Changed

- Update `pyo3` to `0.15`.

## [0.13.1] - 2021-11-10

### Added

- Convert `Enum` into raw values before validating.

## [0.13.0] - 2021-11-04

### Added

- `JSONSchema.from_str` method that accepts a string to construct a compiled schema. 
  Useful if you have a schema as string, because you don't have to call `json.loads` on your side - parsing will happen on the Rust side.

### Fixed

- Set `jsonschema_rs.JSONSchema.__module__` to `jsonschema_rs`.
- Convert tuples into lists for validation to fix `ValueError: Unsupported type: 'tuple'`.

### Performance

- Minor performance improvements.

## [0.12.3] - 2021-10-22

### Added

- `iter_errors` to iterate all errors. [#236](https://github.com/Stranger6667/jsonschema-rs/issues/236)

## [0.12.2] - 2021-10-21

### Fixed

- Display the original value in errors from `minimum`, `maximum`, `exclusiveMinimum`, `exclusiveMaximum`. [#215](https://github.com/Stranger6667/jsonschema-rs/issues/215)
- Switch from `chrono` to `time==0.3.3` due to [RUSTSEC-2020-0159](https://rustsec.org/advisories/RUSTSEC-2020-0159.html) in older `time` versions that `chrono` depends on.

## [0.12.1] - 2021-07-29

### Fixed

- Allow using empty arrays or arrays with non-unique elements for the `enum` keyword in schemas. [#258](https://github.com/Stranger6667/jsonschema-rs/issues/258)
- Inaccurate schema path in validation error messages. [#257](https://github.com/Stranger6667/jsonschema-rs/issues/257)
- Panic on incomplete escape sequences in regex patterns. [#253](https://github.com/Stranger6667/jsonschema-rs/issues/253)

## [0.12.0] - 2021-07-24

### Changed

- Pre-compute `JSONSchema` representation.

## [0.11.1] - 2021-07-06

### Added

- Additional attributes to `ValidationError`. They are `message`, `schema_path` and `instance_path`. [#197](https://github.com/Stranger6667/jsonschema-rs/issues/197)

### Changed

- Update `pyo3` to `0.14.1`.

## [0.11.0] - 2021-06-19

### Added

- Report schema paths in validation errors. At the moment, it only displayed in the `ValidationError` message. [#199](https://github.com/Stranger6667/jsonschema-rs/issues/199)

## [0.10.0] - 2021-06-17

### Added

- Meta-schema validation for input schemas. [#198](https://github.com/Stranger6667/jsonschema-rs/issues/198)

## [0.9.1] - 2021-06-17

### Fixed

- The `format` validator incorrectly rejecting supported regex patterns. [#230](https://github.com/Stranger6667/jsonschema-rs/issues/230)

## [0.9.0] - 2021-05-07

### Added

- Support for look-around patterns. [#183](https://github.com/Stranger6667/jsonschema-rs/issues/183)

### Fixed

- Extend the `email` format validation. Relevant test case from the JSONSchema test suite - `email.json`.

## [0.8.0] - 2021-05-05

### Changed

- Error messages show paths to the erroneous part of the input instance. [#144](https://github.com/Stranger6667/jsonschema-rs/issues/144)

### Fixed

- Skipped validation on an unsupported regular expression in `patternProperties`. [#213](https://github.com/Stranger6667/jsonschema-rs/issues/213)
- Missing `array` type in error messages for `type` validators containing multiple values. [#216](https://github.com/Stranger6667/jsonschema-rs/issues/216)

## [0.6.2] - 2021-05-03

## Changed

- Update `PyO3` to `0.13.x`.
- Improved error message for the `additionalProperties` validator. After - `Additional properties are not allowed ('faz' was unexpected)`, before - `False schema does not allow '"faz"'`.
- The `additionalProperties` validator emits a single error for all unexpected properties instead of separate errors for each unexpected property.

### Fixed

- Floating point overflow in the `multipleOf` validator. Relevant test case from the JSONSchema test suite - `float_overflow.json`

### Performance

- Various performance improvements from the underlying Rust crate.

## [0.6.1] - 2021-03-26

### Fixed

- Incorrect handling of `\w` and `\W` character groups in `pattern` keywords. [#180](https://github.com/Stranger6667/jsonschema-rs/issues/180)
- Incorrect handling of strings that contain escaped character groups (like `\\w`) in `pattern` keywords.

## [0.6.0] - 2021-02-03

### Added

- `with_meta_schemas` argument for `is_valid` and update docstrings.
- `validate` function.

### Performance

- General performance improvements for subsets of `items` and `additionalProperties` validators.
- Defer schema & instance loading until they are used. It improves performance for cases when the user passes an nvalid draft version.

## [0.5.1] - 2021-01-29

### Changed

- Exclude unnecessary files from source code distribution.

## [0.5.0] - 2021-01-29

### Added

- Cache for documents loaded via the `$ref` keyword. [#75](https://github.com/Stranger6667/jsonschema-rs/issues/75)
- Meta schemas for JSON Schema drafts 4, 6, and 7. [#28](https://github.com/Stranger6667/jsonschema-rs/issues/28)

### Fixed

- Not necessary network requests for schemas with `$id` values with trailing `#` symbol. [#163](https://github.com/Stranger6667/jsonschema-rs/issues/163)
- Source code distribution. It was missing the source code for the underlying Rust crate and were leading to
  a build error during `pip install css-inline` on platforms that we don't have wheels for.
  [#159](https://github.com/Stranger6667/jsonschema-rs/issues/159)

### Performance

- Enum validation for input values that have a type that is not present among the enum variants. [#80](https://github.com/Stranger6667/jsonschema-rs/issues/80)

## [0.4.3] - 2020-12-15

### Changed

- Exclude the `cli` dependency from the `jsonschema` crate & update dependencies in `Cargo.lock`.

## [0.4.2] - 2020-12-11

### Fixed

- Number comparison for `enum` and `const` keywords. [#149](https://github.com/Stranger6667/jsonschema-rs/issues/149)
- Do not accept `date` strings with single-digit month and day values. [#151](https://github.com/Stranger6667/jsonschema-rs/issues/151)

## [0.4.1] - 2020-12-09

### Fixed

- Integers not recognized as numbers when the `type` keyword is a list of multiple values. [#147](https://github.com/Stranger6667/jsonschema-rs/issues/147)

## [0.4.0] - 2020-11-09

### Added

- Python 3.9 support.

### Changed

- Remove not needed `__init__.py` file. It improves performance for compiled schemas. [#121](https://github.com/Stranger6667/jsonschema-rs/issues/121)
- Update `PyO3` to `0.12`. [#125](https://github.com/Stranger6667/jsonschema-rs/issues/125)
- Use stable Rust.
- Set module documentation only once.

### Fixed

- ECMAScript regex support
- Formats should be associated to Draft versions (ie. `idn-hostname` is not defined on draft 4 and draft 6)
- Handle errors during conversion to `Value` instead of using `unwrap` in `JSONSchema::is_valid` and `JSONSchema::validate`. [#127](https://github.com/Stranger6667/jsonschema-rs/issues/127)

### Removed

- Python 3.5 support.

## [0.3.3] - 2020-06-22

### Fixed

- `items` allows the presence of boolean schemas. [#115](https://github.com/Stranger6667/jsonschema-rs/pull/115)

## [0.3.2] - 2020-06-13

### Fixed

- Packaging issue.

## [0.3.1] - 2020-06-12

### Added

- Added `jsonschema_rs.__build__` which contains useful build information. [#111](https://github.com/Stranger6667/jsonschema-rs/pulls/111)
- Wheels for Mac OS and Windows. [#110](https://github.com/Stranger6667/jsonschema-rs/issues/110)

### Changed

- Linux wheels are `manylinux2014` compatible. Previously they were `manylinux2010` compatible. [#111](https://github.com/Stranger6667/jsonschema-rs/pulls/111)

## [0.3.0] - 2020-06-11

### Fixed

- Copying not needed compiled files to the wheel distribution files. [#109](https://github.com/Stranger6667/jsonschema-rs/issues/109)

## [0.2.0] - 2020-06-11

### Added

- `JSONSchema.validate` method that raises `ValidationError` for invalid input. [#105](https://github.com/Stranger6667/jsonschema-rs/issues/105)

### Changed

- Public functions docstrings to support PyCharm skeletons generation. Functions signatures now have proper signatures (but untyped) in PyCharm. [#107](https://github.com/Stranger6667/jsonschema-rs/issues/107)
- Enable Link-Time Optimizations and set `codegen-units` to 1. [#104](https://github.com/Stranger6667/jsonschema-rs/issues/104)

## 0.1.0 - 2020-06-09
- Initial public release

[Unreleased]: https://github.com/Stranger6667/jsonschema-rs/compare/python-v0.17.1...HEAD
[0.17.1]: https://github.com/Stranger6667/jsonschema-rs/compare/python-v0.16.3...python-v0.17.1
[0.16.3]: https://github.com/Stranger6667/jsonschema-rs/compare/python-v0.16.2...python-v0.16.3
[0.16.2]: https://github.com/Stranger6667/jsonschema-rs/compare/python-v0.16.1...python-v0.16.2
[0.16.1]: https://github.com/Stranger6667/jsonschema-rs/compare/python-v0.16.0...python-v0.16.1
[0.16.0]: https://github.com/Stranger6667/jsonschema-rs/compare/python-v0.14.0...python-v0.16.0
[0.14.0]: https://github.com/Stranger6667/jsonschema-rs/compare/python-v0.13.1...python-v0.14.0
[0.13.1]: https://github.com/Stranger6667/jsonschema-rs/compare/python-v0.13.0...python-v0.13.1
[0.13.0]: https://github.com/Stranger6667/jsonschema-rs/compare/python-v0.12.1...python-v0.13.0
[0.12.1]: https://github.com/Stranger6667/jsonschema-rs/compare/python-v0.12.0...python-v0.12.1
[0.12.0]: https://github.com/Stranger6667/jsonschema-rs/compare/python-v0.11.1...python-v0.12.0
[0.11.1]: https://github.com/Stranger6667/jsonschema-rs/compare/python-v0.11.0...python-v0.11.1
[0.11.0]: https://github.com/Stranger6667/jsonschema-rs/compare/python-v0.10.0...python-v0.11.0
[0.10.0]: https://github.com/Stranger6667/jsonschema-rs/compare/python-v0.9.1...python-v0.10.0
[0.9.1]: https://github.com/Stranger6667/jsonschema-rs/compare/python-v0.9.0...python-v0.9.1
[0.9.0]: https://github.com/Stranger6667/jsonschema-rs/compare/python-v0.8.0...python-v0.9.0
[0.8.0]: https://github.com/Stranger6667/jsonschema-rs/compare/python-v0.6.2...python-v0.8.0
[0.6.2]: https://github.com/Stranger6667/jsonschema-rs/compare/python-v0.6.1...python-v0.6.2
[0.6.1]: https://github.com/Stranger6667/jsonschema-rs/compare/python-v0.6.0...python-v0.6.1
[0.6.0]: https://github.com/Stranger6667/jsonschema-rs/compare/python-v0.5.1...python-v0.6.0
[0.5.1]: https://github.com/Stranger6667/jsonschema-rs/compare/python-v0.5.0...python-v0.5.1
[0.5.0]: https://github.com/Stranger6667/jsonschema-rs/compare/python-v0.4.3...python-v0.5.0
[0.4.3]: https://github.com/Stranger6667/jsonschema-rs/compare/python-v0.4.2...python-v0.4.3
[0.4.2]: https://github.com/Stranger6667/jsonschema-rs/compare/python-v0.4.1...python-v0.4.2
[0.4.1]: https://github.com/Stranger6667/jsonschema-rs/compare/python-v0.4.0...python-v0.4.1
[0.4.0]: https://github.com/Stranger6667/jsonschema-rs/compare/python-v0.3.3...python-v0.4.0
[0.3.3]: https://github.com/Stranger6667/jsonschema-rs/compare/python-v0.3.2...python-v0.3.3
[0.3.2]: https://github.com/Stranger6667/jsonschema-rs/compare/python-v0.3.1...python-v0.3.2
[0.3.1]: https://github.com/Stranger6667/jsonschema-rs/compare/python-v0.3.0...python-v0.3.1
[0.3.0]: https://github.com/Stranger6667/jsonschema-rs/compare/python-v0.2.0...python-v0.3.0
[0.2.0]: https://github.com/Stranger6667/jsonschema-rs/compare/python-v0.1.0...python-v0.2.0<|MERGE_RESOLUTION|>--- conflicted
+++ resolved
@@ -4,11 +4,8 @@
 
 ### Changed
 
-<<<<<<< HEAD
 - Expose drafts 2019-09 and 2020-12 to Python
-=======
 - Update `pyo3` to `0.20`.
->>>>>>> e15d4dd3
 
 ## [0.17.1] - 2023-07-05
 
